<?xml version="1.0"?>
<project xmlns="http://maven.apache.org/POM/4.0.0" xmlns:xsi="http://www.w3.org/2001/XMLSchema-instance" xsi:schemaLocation="http://maven.apache.org/POM/4.0.0 http://maven.apache.org/maven-v4_0_0.xsd">
    <!--
  Licensed to the Apache Software Foundation (ASF) under one or more
  contributor license agreements. See the NOTICE file distributed with
  this work for additional information regarding copyright ownership.
  The ASF licenses this file to You under the Apache License, Version 2.0
  (the "License"); you may not use this file except in compliance with
  the License. You may obtain a copy of the License at
  http://www.apache.org/licenses/LICENSE-2.0
  Unless required by applicable law or agreed to in writing, software
  distributed under the License is distributed on an "AS IS" BASIS,
  WITHOUT WARRANTIES OR CONDITIONS OF ANY KIND, either express or implied.
  See the License for the specific language governing permissions and
  limitations under the License.
-->
    <modelVersion>4.0.0</modelVersion>
    <parent>
        <groupId>org.apache.nifi</groupId>
        <artifactId>nifi-nar-bundles</artifactId>
<<<<<<< HEAD
        <version>1.9.2-SNAPSHOT</version>
=======
        <version>1.9.3-SNAPSHOT</version>
>>>>>>> 4255528a
    </parent>

    <artifactId>nifi-datadog-bundle</artifactId>
    <packaging>pom</packaging>

    <modules>
        <module>nifi-datadog-reporting-task</module>
        <module>nifi-datadog-nar</module>
    </modules>
    
    <dependencyManagement>
        <dependencies>
            <dependency>
                <groupId>org.apache.nifi</groupId>
                <artifactId>nifi-datadog-reporting-task</artifactId>
<<<<<<< HEAD
                <version>1.9.2-SNAPSHOT</version>
=======
                <version>1.9.3-SNAPSHOT</version>
>>>>>>> 4255528a
            </dependency>
            <dependency>
                <groupId>org.glassfish.jersey.core</groupId>
                <artifactId>jersey-client</artifactId>
                <version>2.19</version>
            </dependency>
        </dependencies>
    </dependencyManagement>
</project><|MERGE_RESOLUTION|>--- conflicted
+++ resolved
@@ -18,11 +18,7 @@
     <parent>
         <groupId>org.apache.nifi</groupId>
         <artifactId>nifi-nar-bundles</artifactId>
-<<<<<<< HEAD
-        <version>1.9.2-SNAPSHOT</version>
-=======
         <version>1.9.3-SNAPSHOT</version>
->>>>>>> 4255528a
     </parent>
 
     <artifactId>nifi-datadog-bundle</artifactId>
@@ -38,11 +34,7 @@
             <dependency>
                 <groupId>org.apache.nifi</groupId>
                 <artifactId>nifi-datadog-reporting-task</artifactId>
-<<<<<<< HEAD
-                <version>1.9.2-SNAPSHOT</version>
-=======
                 <version>1.9.3-SNAPSHOT</version>
->>>>>>> 4255528a
             </dependency>
             <dependency>
                 <groupId>org.glassfish.jersey.core</groupId>
